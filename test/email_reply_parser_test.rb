require 'rubygems'
require 'test/unit'
require 'pathname'
require 'pp'

dir = Pathname.new File.expand_path(File.dirname(__FILE__))
require dir + '..' + 'lib' + 'email_reply_parser'

EMAIL_FIXTURE_PATH = dir + 'emails'

class EmailReplyParserTest < Test::Unit::TestCase
  def test_reads_simple_body
    reply = email(:email_1_1)
    assert_equal 3, reply.fragments.size

    assert reply.fragments.none? { |f| f.quoted? }
    assert_equal [false, true, true],
      reply.fragments.map { |f| f.signature? }
    assert_equal [false, true, true],
      reply.fragments.map { |f| f.hidden? }

    assert_equal "Hi folks

What is the best way to clear a Riak bucket of all key, values after
running a test?
I am currently using the Java HTTP API.\n", reply.fragments[0].to_s

    assert_equal "-Abhishek Kona\n\n", reply.fragments[1].to_s
  end

  def test_reads_top_post
    reply = email(:email_1_3)
    assert_equal 5, reply.fragments.size

    assert_equal [false, false, true, false, false],
      reply.fragments.map { |f| f.quoted? }
    assert_equal [false, true, true, true, true],
      reply.fragments.map { |f| f.hidden? }
    assert_equal [false, true, false, false, true],
      reply.fragments.map { |f| f.signature? }

    assert_match /^Oh thanks.\n\nHaving/, reply.fragments[0].to_s
    assert_match /^-A/, reply.fragments[1].to_s
    assert_match /^On [^\:]+\:/, reply.fragments[2].to_s
    assert_match /^_/, reply.fragments[4].to_s
  end

  def test_reads_bottom_post
    reply = email(:email_1_2)
    assert_equal 6, reply.fragments.size

    assert_equal [false, true, false, true, false, false],
      reply.fragments.map { |f| f.quoted? }
    assert_equal [false, false, false, false, false, true],
      reply.fragments.map { |f| f.signature? }
    assert_equal [false, false, false, true, true, true],
      reply.fragments.map { |f| f.hidden? }

    assert_equal "Hi,", reply.fragments[0].to_s
    assert_match /^On [^\:]+\:/, reply.fragments[1].to_s
    assert_match /^You can list/, reply.fragments[2].to_s
    assert_match /^> /, reply.fragments[3].to_s
    assert_match /^_/, reply.fragments[5].to_s
  end

  def test_recognizes_date_string_above_quote
    reply = email :email_1_4

    assert_match /^Awesome/, reply.fragments[0].to_s
    assert_match /^On/,      reply.fragments[1].to_s
    assert_match /Loader/,   reply.fragments[1].to_s
  end

<<<<<<< HEAD
  def test_a_complex_body_with_only_one_fragment
    reply = email :email_1_5

    assert_equal 1, reply.fragments.size
  end

  def test_reads_email_with_correct_signature
    reply = email :correct_sig
    
    assert_equal 2, reply.fragments.size
    assert_equal [false, false], reply.fragments.map { |f| f.quoted? }
    assert_equal [false, true], reply.fragments.map { |f| f.signature? }
    assert_equal [false, true], reply.fragments.map { |f| f.hidden? }
    assert_match /^-- \nrick/, reply.fragments[1].to_s
=======
  def test_deals_with_multiline_reply_headers
    reply = email :email_1_5

    assert_match /^I get/,   reply.fragments[0].to_s
    assert_match /^On/,      reply.fragments[1].to_s
    assert_match /Was this/, reply.fragments[1].to_s
  end

  def test_does_not_modify_input_string
    original = "The Quick Brown Fox Jumps Over The Lazy Dog"
    EmailReplyParser.read original
    assert_equal "The Quick Brown Fox Jumps Over The Lazy Dog", original
>>>>>>> 4361c4e1
  end

  def email(name)
    body = IO.read EMAIL_FIXTURE_PATH.join("#{name}.txt").to_s
    EmailReplyParser.read body
  end
end<|MERGE_RESOLUTION|>--- conflicted
+++ resolved
@@ -71,7 +71,6 @@
     assert_match /Loader/,   reply.fragments[1].to_s
   end
 
-<<<<<<< HEAD
   def test_a_complex_body_with_only_one_fragment
     reply = email :email_1_5
 
@@ -86,9 +85,10 @@
     assert_equal [false, true], reply.fragments.map { |f| f.signature? }
     assert_equal [false, true], reply.fragments.map { |f| f.hidden? }
     assert_match /^-- \nrick/, reply.fragments[1].to_s
-=======
+  end
+
   def test_deals_with_multiline_reply_headers
-    reply = email :email_1_5
+    reply = email :email_1_6
 
     assert_match /^I get/,   reply.fragments[0].to_s
     assert_match /^On/,      reply.fragments[1].to_s
@@ -99,7 +99,6 @@
     original = "The Quick Brown Fox Jumps Over The Lazy Dog"
     EmailReplyParser.read original
     assert_equal "The Quick Brown Fox Jumps Over The Lazy Dog", original
->>>>>>> 4361c4e1
   end
 
   def email(name)
